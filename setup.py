--- conflicted
+++ resolved
@@ -1,32 +1,28 @@
-import setuptools
-
-with open("README.md", "r", encoding="utf-8") as fh:
-    long_description = fh.read()
-
-setuptools.setup(
-    name="cc1101-python",
-<<<<<<< HEAD
-    version="1.1.0",
-=======
-    version="1.2.0",
->>>>>>> dcb7ca67
-    author="28757B2",
-    description="Python interface to the CC1101 Linux device driver",
-    long_description=long_description,
-    long_description_content_type="text/markdown",
-    url="https://github.com/28757B2/cc1101-python",
-    packages=setuptools.find_packages(),
-    python_requires=">=3.6",
-    classifiers=[
-        "Topic :: Home Automation",
-        "Operating System :: POSIX :: Linux",
-        "Topic :: System :: Hardware :: Hardware Drivers",
-        "License :: OSI Approved :: GNU General Public License v2 (GPLv2)",
-    ],
-    entry_points={
-        "console_scripts": {
-            "cc1101 = cc1101.__main__:main"
-        }
-    },
-    install_requires=["ioctl-opt"],
-)
+import setuptools
+
+with open("README.md", "r", encoding="utf-8") as fh:
+    long_description = fh.read()
+
+setuptools.setup(
+    name="cc1101-python",
+    version="1.1.0",
+    author="28757B2",
+    description="Python interface to the CC1101 Linux device driver",
+    long_description=long_description,
+    long_description_content_type="text/markdown",
+    url="https://github.com/28757B2/cc1101-python",
+    packages=setuptools.find_packages(),
+    python_requires=">=3.6",
+    classifiers=[
+        "Topic :: Home Automation",
+        "Operating System :: POSIX :: Linux",
+        "Topic :: System :: Hardware :: Hardware Drivers",
+        "License :: OSI Approved :: GNU General Public License v2 (GPLv2)",
+    ],
+    entry_points={
+        "console_scripts": {
+            "cc1101 = cc1101.__main__:main"
+        }
+    },
+    install_requires=["ioctl-opt"],
+)